--- conflicted
+++ resolved
@@ -48,12 +48,9 @@
 serde = { version = "1.0", default-features = false, optional = true }
 serde_derive = { version = "1.0", default-features = false, optional = true }
 rayon = { version = "1.5.3", optional = true }
-<<<<<<< HEAD
 rand = "0.5.5"
-=======
 dot-parser = { version = "0.5.1", optional = true}
 dot-parser-macros = { version = "0.5.1", optional = true }
->>>>>>> 8dac2166
 
 [dev-dependencies]
 bincode = "1.3.3"
