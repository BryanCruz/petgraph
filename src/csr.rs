--- conflicted
+++ resolved
@@ -854,10 +854,6 @@
         let n = self.node_count();
         let mut matrix = FixedBitSet::with_capacity(n * n);
         for edge in self.edge_references() {
-<<<<<<< HEAD
-            let index = n * edge.source().index() + edge.target().index();
-            matrix.put(index);
-=======
             let i = n * edge.source().index() + edge.target().index();
             matrix.put(i);
 
@@ -865,7 +861,6 @@
                 let j = edge.source().index() + n * edge.target().index();
                 matrix.put(j);
             }
->>>>>>> 30939fe1
         }
         matrix
     }
