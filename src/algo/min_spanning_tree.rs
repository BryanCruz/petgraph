--- conflicted
+++ resolved
@@ -142,14 +142,8 @@
 /// [1]: fn.min_spanning_tree.html
 pub fn min_spanning_tree_prim<G>(g: G) -> MinSpanningTreePrim<G>
 where
-<<<<<<< HEAD
-    G::NodeWeight: Clone,
-    G::EdgeWeight: Clone + PartialOrd,
-    G: IntoNodeReferences + IntoEdgeReferences + NodeIndexable,
-=======
     G::EdgeWeight: PartialOrd,
     G: IntoNodeReferences + IntoEdgeReferences,
->>>>>>> a49bc406
 {
     let sort_edges = BinaryHeap::with_capacity(g.edge_references().size_hint().0);
     let nodes_taken = HashSet::with_capacity(g.node_references().size_hint().0);
@@ -172,20 +166,13 @@
 #[derive(Debug, Clone)]
 pub struct MinSpanningTreePrim<G>
 where
-<<<<<<< HEAD
-    G: Data + IntoNodeReferences,
-=======
     G: IntoNodeReferences,
->>>>>>> a49bc406
 {
     graph: G,
     node_ids: Option<G::NodeReferences>,
     node_map: HashMap<usize, usize>,
     node_count: usize,
-<<<<<<< HEAD
-=======
     #[allow(clippy::type_complexity)]
->>>>>>> a49bc406
     sort_edges: BinaryHeap<MinScored<G::EdgeWeight, (G::NodeId, G::NodeId)>>,
     nodes_taken: HashSet<usize>,
     initial_node: Option<G::NodeRef>,
@@ -266,10 +253,6 @@
             });
         }
 
-<<<<<<< HEAD
-        return None;
-=======
         None
->>>>>>> a49bc406
     }
 }