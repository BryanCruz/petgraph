//! Graph algorithms.
//!
//! It is a goal to gradually migrate the algorithms to be based on graph traits
//! so that they are generally applicable. For now, some of these still require
//! the `Graph` type.

pub mod articulation_points;
pub mod astar;
pub mod bellman_ford;
<<<<<<< HEAD
pub mod connectivity;
=======
pub mod coloring;
>>>>>>> a49bc406
pub mod dijkstra;
pub mod dominators;
pub mod feedback_arc_set;
pub mod floyd_warshall;
pub mod isomorphism;
pub mod k_shortest_path;
pub mod matching;
pub mod maximum_flow;
pub mod min_spanning_tree;
pub mod page_rank;
pub mod simple_paths;
pub mod tred;

use std::num::NonZeroUsize;

use crate::prelude::*;

use super::graph::IndexType;
use super::unionfind::UnionFind;
use super::visit::{
    GraphBase, GraphRef, IntoEdgeReferences, IntoNeighbors, IntoNeighborsDirected,
    IntoNodeIdentifiers, NodeCompactIndexable, NodeIndexable, Reversed, VisitMap, Visitable,
};
use super::EdgeType;
use crate::visit::Walker;

pub use astar::astar;
pub use bellman_ford::{bellman_ford, find_negative_cycle};
pub use coloring::dsatur_coloring;
pub use dijkstra::dijkstra;
pub use feedback_arc_set::greedy_feedback_arc_set;
pub use floyd_warshall::floyd_warshall;
pub use isomorphism::{
    is_isomorphic, is_isomorphic_matching, is_isomorphic_subgraph, is_isomorphic_subgraph_matching,
    subgraph_isomorphisms_iter,
};
pub use k_shortest_path::k_shortest_path;
<<<<<<< HEAD
pub use matching::{greedy_matching, maximum_bipartite_matching, maximum_matching, Matching};
pub use maximum_flow::{dinics, ford_fulkerson};
=======
pub use matching::{greedy_matching, maximum_matching, Matching};
>>>>>>> a49bc406
pub use min_spanning_tree::{min_spanning_tree, min_spanning_tree_prim};
pub use page_rank::page_rank;
pub use simple_paths::all_simple_paths;

/// \[Generic\] Return the number of connected components of the graph.
///
/// For a directed graph, this is the *weakly* connected components.
/// # Example
/// ```rust
/// use petgraph::Graph;
/// use petgraph::algo::connected_components;
/// use petgraph::prelude::*;
///
/// let mut graph : Graph<(),(),Directed>= Graph::new();
/// let a = graph.add_node(()); // node with no weight
/// let b = graph.add_node(());
/// let c = graph.add_node(());
/// let d = graph.add_node(());
/// let e = graph.add_node(());
/// let f = graph.add_node(());
/// let g = graph.add_node(());
/// let h = graph.add_node(());
///
/// graph.extend_with_edges(&[
///     (a, b),
///     (b, c),
///     (c, d),
///     (d, a),
///     (e, f),
///     (f, g),
///     (g, h),
///     (h, e)
/// ]);
/// // a ----> b       e ----> f
/// // ^       |       ^       |
/// // |       v       |       v
/// // d <---- c       h <---- g
///
/// assert_eq!(connected_components(&graph),2);
/// graph.add_edge(b,e,());
/// assert_eq!(connected_components(&graph),1);
/// ```
pub fn connected_components<G>(g: G) -> usize
where
    G: NodeCompactIndexable + IntoEdgeReferences,
{
    let mut vertex_sets = UnionFind::new(g.node_bound());
    for edge in g.edge_references() {
        let (a, b) = (edge.source(), edge.target());

        // union the two vertices of the edge
        vertex_sets.union(g.to_index(a), g.to_index(b));
    }
    let mut labels = vertex_sets.into_labeling();
    labels.sort_unstable();
    labels.dedup();
    labels.len()
}

/// \[Generic\] Return `true` if the input graph contains a cycle.
///
/// Always treats the input graph as if undirected.
pub fn is_cyclic_undirected<G>(g: G) -> bool
where
    G: NodeIndexable + IntoEdgeReferences,
{
    let mut edge_sets = UnionFind::new(g.node_bound());
    for edge in g.edge_references() {
        let (a, b) = (edge.source(), edge.target());

        // union the two vertices of the edge
        //  -- if they were already the same, then we have a cycle
        if !edge_sets.union(g.to_index(a), g.to_index(b)) {
            return true;
        }
    }
    false
}

/// \[Generic\] Perform a topological sort of a directed graph.
///
/// If the graph was acyclic, return a vector of nodes in topological order:
/// each node is ordered before its successors.
/// Otherwise, it will return a `Cycle` error. Self loops are also cycles.
///
/// To handle graphs with cycles, use the scc algorithms or `DfsPostOrder`
/// instead of this function.
///
/// If `space` is not `None`, it is used instead of creating a new workspace for
/// graph traversal. The implementation is iterative.
pub fn toposort<G>(
    g: G,
    space: Option<&mut DfsSpace<G::NodeId, G::Map>>,
) -> Result<Vec<G::NodeId>, Cycle<G::NodeId>>
where
    G: IntoNeighborsDirected + IntoNodeIdentifiers + Visitable,
{
    // based on kosaraju scc
    with_dfs(g, space, |dfs| {
        dfs.reset(g);
        let mut finished = g.visit_map();

        let mut finish_stack = Vec::new();
        for i in g.node_identifiers() {
            if dfs.discovered.is_visited(&i) {
                continue;
            }
            dfs.stack.push(i);
            while let Some(&nx) = dfs.stack.last() {
                if dfs.discovered.visit(nx) {
                    // First time visiting `nx`: Push neighbors, don't pop `nx`
                    for succ in g.neighbors(nx) {
                        if succ == nx {
                            // self cycle
                            return Err(Cycle(nx));
                        }
                        if !dfs.discovered.is_visited(&succ) {
                            dfs.stack.push(succ);
                        }
                    }
                } else {
                    dfs.stack.pop();
                    if finished.visit(nx) {
                        // Second time: All reachable nodes must have been finished
                        finish_stack.push(nx);
                    }
                }
            }
        }
        finish_stack.reverse();

        dfs.reset(g);
        for &i in &finish_stack {
            dfs.move_to(i);
            let mut cycle = false;
            while let Some(j) = dfs.next(Reversed(g)) {
                if cycle {
                    return Err(Cycle(j));
                }
                cycle = true;
            }
        }

        Ok(finish_stack)
    })
}

/// \[Generic\] Return `true` if the input directed graph contains a cycle.
///
/// This implementation is recursive; use `toposort` if an alternative is
/// needed.
pub fn is_cyclic_directed<G>(g: G) -> bool
where
    G: IntoNodeIdentifiers + IntoNeighbors + Visitable,
{
    use crate::visit::{depth_first_search, DfsEvent};

    depth_first_search(g, g.node_identifiers(), |event| match event {
        DfsEvent::BackEdge(_, _) => Err(()),
        _ => Ok(()),
    })
    .is_err()
}

type DfsSpaceType<G> = DfsSpace<<G as GraphBase>::NodeId, <G as Visitable>::Map>;

/// Workspace for a graph traversal.
#[derive(Clone, Debug)]
pub struct DfsSpace<N, VM> {
    dfs: Dfs<N, VM>,
}

impl<N, VM> DfsSpace<N, VM>
where
    N: Copy + PartialEq,
    VM: VisitMap<N>,
{
    pub fn new<G>(g: G) -> Self
    where
        G: GraphRef + Visitable<NodeId = N, Map = VM>,
    {
        DfsSpace { dfs: Dfs::empty(g) }
    }
}

impl<N, VM> Default for DfsSpace<N, VM>
where
    VM: VisitMap<N> + Default,
{
    fn default() -> Self {
        DfsSpace {
            dfs: Dfs {
                stack: <_>::default(),
                discovered: <_>::default(),
            },
        }
    }
}

/// Create a Dfs if it's needed
fn with_dfs<G, F, R>(g: G, space: Option<&mut DfsSpaceType<G>>, f: F) -> R
where
    G: GraphRef + Visitable,
    F: FnOnce(&mut Dfs<G::NodeId, G::Map>) -> R,
{
    let mut local_visitor;
    let dfs = if let Some(v) = space {
        &mut v.dfs
    } else {
        local_visitor = Dfs::empty(g);
        &mut local_visitor
    };
    f(dfs)
}

/// \[Generic\] Check if there exists a path starting at `from` and reaching `to`.
///
/// If `from` and `to` are equal, this function returns true.
///
/// If `space` is not `None`, it is used instead of creating a new workspace for
/// graph traversal.
pub fn has_path_connecting<G>(
    g: G,
    from: G::NodeId,
    to: G::NodeId,
    space: Option<&mut DfsSpace<G::NodeId, G::Map>>,
) -> bool
where
    G: IntoNeighbors + Visitable,
{
    with_dfs(g, space, |dfs| {
        dfs.reset(g);
        dfs.move_to(from);
        dfs.iter(g).any(|x| x == to)
    })
}

/// Renamed to `kosaraju_scc`.
#[deprecated(note = "renamed to kosaraju_scc")]
pub fn scc<G>(g: G) -> Vec<Vec<G::NodeId>>
where
    G: IntoNeighborsDirected + Visitable + IntoNodeIdentifiers,
{
    kosaraju_scc(g)
}

/// \[Generic\] Compute the *strongly connected components* using [Kosaraju's algorithm][1].
///
/// [1]: https://en.wikipedia.org/wiki/Kosaraju%27s_algorithm
///
/// Return a vector where each element is a strongly connected component (scc).
/// The order of node ids within each scc is arbitrary, but the order of
/// the sccs is their postorder (reverse topological sort).
///
/// For an undirected graph, the sccs are simply the connected components.
///
/// This implementation is iterative and does two passes over the nodes.
pub fn kosaraju_scc<G>(g: G) -> Vec<Vec<G::NodeId>>
where
    G: IntoNeighborsDirected + Visitable + IntoNodeIdentifiers,
{
    let mut dfs = DfsPostOrder::empty(g);

    // First phase, reverse dfs pass, compute finishing times.
    // http://stackoverflow.com/a/26780899/161659
    let mut finish_order = Vec::with_capacity(0);
    for i in g.node_identifiers() {
        if dfs.discovered.is_visited(&i) {
            continue;
        }

        dfs.move_to(i);
        while let Some(nx) = dfs.next(Reversed(g)) {
            finish_order.push(nx);
        }
    }

    let mut dfs = Dfs::from_parts(dfs.stack, dfs.discovered);
    dfs.reset(g);
    let mut sccs = Vec::new();

    // Second phase
    // Process in decreasing finishing time order
    for i in finish_order.into_iter().rev() {
        if dfs.discovered.is_visited(&i) {
            continue;
        }
        // Move to the leader node `i`.
        dfs.move_to(i);
        let mut scc = Vec::new();
        while let Some(nx) = dfs.next(g) {
            scc.push(nx);
        }
        sccs.push(scc);
    }
    sccs
}

#[derive(Copy, Clone, Debug)]
struct NodeData {
    rootindex: Option<NonZeroUsize>,
}

/// A reusable state for computing the *strongly connected components* using [Tarjan's algorithm][1].
///
/// [1]: https://en.wikipedia.org/wiki/Tarjan%27s_strongly_connected_components_algorithm
#[derive(Debug)]
pub struct TarjanScc<N> {
    index: usize,
    componentcount: usize,
    nodes: Vec<NodeData>,
    stack: Vec<N>,
}

impl<N> Default for TarjanScc<N> {
    fn default() -> Self {
        Self::new()
    }
}

impl<N> TarjanScc<N> {
    /// Creates a new `TarjanScc`
    pub fn new() -> Self {
        TarjanScc {
            index: 1,                   // Invariant: index < componentcount at all times.
            componentcount: usize::MAX, // Will hold if componentcount is initialized to number of nodes - 1 or higher.
            nodes: Vec::new(),
            stack: Vec::new(),
        }
    }

    /// \[Generic\] Compute the *strongly connected components* using Algorithm 3 in
    /// [A Space-Efficient Algorithm for Finding Strongly Connected Components][1] by David J. Pierce,
    /// which is a memory-efficient variation of [Tarjan's algorithm][2].
    ///
    ///
    /// [1]: https://homepages.ecs.vuw.ac.nz/~djp/files/P05.pdf
    /// [2]: https://en.wikipedia.org/wiki/Tarjan%27s_strongly_connected_components_algorithm
    ///
    /// Calls `f` for each strongly strongly connected component (scc).
    /// The order of node ids within each scc is arbitrary, but the order of
    /// the sccs is their postorder (reverse topological sort).
    ///
    /// For an undirected graph, the sccs are simply the connected components.
    ///
    /// This implementation is recursive and does one pass over the nodes.
    pub fn run<G, F>(&mut self, g: G, mut f: F)
    where
        G: IntoNodeIdentifiers<NodeId = N> + IntoNeighbors<NodeId = N> + NodeIndexable<NodeId = N>,
        F: FnMut(&[N]),
        N: Copy + PartialEq,
    {
        self.nodes.clear();
        self.nodes
            .resize(g.node_bound(), NodeData { rootindex: None });

        for n in g.node_identifiers() {
            let visited = self.nodes[g.to_index(n)].rootindex.is_some();
            if !visited {
                self.visit(n, g, &mut f);
            }
        }

        debug_assert!(self.stack.is_empty());
    }

    fn visit<G, F>(&mut self, v: G::NodeId, g: G, f: &mut F)
    where
        G: IntoNeighbors<NodeId = N> + NodeIndexable<NodeId = N>,
        F: FnMut(&[N]),
        N: Copy + PartialEq,
    {
        macro_rules! node {
            ($node:expr) => {
                self.nodes[g.to_index($node)]
            };
        }

        let node_v = &mut node![v];
        debug_assert!(node_v.rootindex.is_none());

        let mut v_is_local_root = true;
        let v_index = self.index;
        node_v.rootindex = NonZeroUsize::new(v_index);
        self.index += 1;

        for w in g.neighbors(v) {
            if node![w].rootindex.is_none() {
                self.visit(w, g, f);
            }
            if node![w].rootindex < node![v].rootindex {
                node![v].rootindex = node![w].rootindex;
                v_is_local_root = false
            }
        }

        if v_is_local_root {
            // Pop the stack and generate an SCC.
            let mut indexadjustment = 1;
            let c = NonZeroUsize::new(self.componentcount);
            let nodes = &mut self.nodes;
            let start = self
                .stack
                .iter()
                .rposition(|&w| {
                    if nodes[g.to_index(v)].rootindex > nodes[g.to_index(w)].rootindex {
                        true
                    } else {
                        nodes[g.to_index(w)].rootindex = c;
                        indexadjustment += 1;
                        false
                    }
                })
                .map(|x| x + 1)
                .unwrap_or_default();
            nodes[g.to_index(v)].rootindex = c;
            self.stack.push(v); // Pushing the component root to the back right before getting rid of it is somewhat ugly, but it lets it be included in f.
            f(&self.stack[start..]);
            self.stack.truncate(start);
            self.index -= indexadjustment; // Backtrack index back to where it was before we ever encountered the component.
            self.componentcount -= 1;
        } else {
            self.stack.push(v); // Stack is filled up when backtracking, unlike in Tarjans original algorithm.
        }
    }

    /// Returns the index of the component in which v has been assigned. Allows for using self as a lookup table for an scc decomposition produced by self.run().
    pub fn node_component_index<G>(&self, g: G, v: N) -> usize
    where
        G: IntoNeighbors<NodeId = N> + NodeIndexable<NodeId = N>,
        N: Copy + PartialEq,
    {
        let rindex: usize = self.nodes[g.to_index(v)]
            .rootindex
            .map(NonZeroUsize::get)
            .unwrap_or(0); // Compiles to no-op.
        debug_assert!(
            rindex != 0,
            "Tried to get the component index of an unvisited node."
        );
        debug_assert!(
            rindex > self.componentcount,
            "Given node has been visited but not yet assigned to a component."
        );
        usize::MAX - rindex
    }
}

/// \[Generic\] Compute the *strongly connected components* using [Tarjan's algorithm][1].
///
/// [1]: https://en.wikipedia.org/wiki/Tarjan%27s_strongly_connected_components_algorithm
/// [2]: https://homepages.ecs.vuw.ac.nz/~djp/files/P05.pdf
///
/// Return a vector where each element is a strongly connected component (scc).
/// The order of node ids within each scc is arbitrary, but the order of
/// the sccs is their postorder (reverse topological sort).
///
/// For an undirected graph, the sccs are simply the connected components.
///
/// This implementation is recursive and does one pass over the nodes. It is based on
/// [A Space-Efficient Algorithm for Finding Strongly Connected Components][2] by David J. Pierce,
/// to provide a memory-efficient implementation of [Tarjan's algorithm][1].
pub fn tarjan_scc<G>(g: G) -> Vec<Vec<G::NodeId>>
where
    G: IntoNodeIdentifiers + IntoNeighbors + NodeIndexable,
{
    let mut sccs = Vec::new();
    {
        let mut tarjan_scc = TarjanScc::new();
        tarjan_scc.run(g, |scc| sccs.push(scc.to_vec()));
    }
    sccs
}

/// [Graph] Condense every strongly connected component into a single node and return the result.
///
/// If `make_acyclic` is true, self-loops and multi edges are ignored, guaranteeing that
/// the output is acyclic.
/// # Example
/// ```rust
/// use petgraph::Graph;
/// use petgraph::algo::condensation;
/// use petgraph::prelude::*;
///
/// let mut graph : Graph<(),(),Directed> = Graph::new();
/// let a = graph.add_node(()); // node with no weight
/// let b = graph.add_node(());
/// let c = graph.add_node(());
/// let d = graph.add_node(());
/// let e = graph.add_node(());
/// let f = graph.add_node(());
/// let g = graph.add_node(());
/// let h = graph.add_node(());
///
/// graph.extend_with_edges(&[
///     (a, b),
///     (b, c),
///     (c, d),
///     (d, a),
///     (b, e),
///     (e, f),
///     (f, g),
///     (g, h),
///     (h, e)
/// ]);
///
/// // a ----> b ----> e ----> f
/// // ^       |       ^       |
/// // |       v       |       v
/// // d <---- c       h <---- g
///
/// let condensed_graph = condensation(graph,false);
/// let A = NodeIndex::new(0);
/// let B = NodeIndex::new(1);
/// assert_eq!(condensed_graph.node_count(), 2);
/// assert_eq!(condensed_graph.edge_count(), 9);
/// assert_eq!(condensed_graph.neighbors(A).collect::<Vec<_>>(), vec![A, A, A, A]);
/// assert_eq!(condensed_graph.neighbors(B).collect::<Vec<_>>(), vec![A, B, B, B, B]);
/// ```
/// If `make_acyclic` is true, self-loops and multi edges are ignored:
///
/// ```rust
/// # use petgraph::Graph;
/// # use petgraph::algo::condensation;
/// # use petgraph::prelude::*;
/// #
/// # let mut graph : Graph<(),(),Directed> = Graph::new();
/// # let a = graph.add_node(()); // node with no weight
/// # let b = graph.add_node(());
/// # let c = graph.add_node(());
/// # let d = graph.add_node(());
/// # let e = graph.add_node(());
/// # let f = graph.add_node(());
/// # let g = graph.add_node(());
/// # let h = graph.add_node(());
/// #
/// # graph.extend_with_edges(&[
/// #    (a, b),
/// #    (b, c),
/// #    (c, d),
/// #    (d, a),
/// #    (b, e),
/// #    (e, f),
/// #    (f, g),
/// #    (g, h),
/// #    (h, e)
/// # ]);
/// let acyclic_condensed_graph = condensation(graph, true);
/// let A = NodeIndex::new(0);
/// let B = NodeIndex::new(1);
/// assert_eq!(acyclic_condensed_graph.node_count(), 2);
/// assert_eq!(acyclic_condensed_graph.edge_count(), 1);
/// assert_eq!(acyclic_condensed_graph.neighbors(B).collect::<Vec<_>>(), vec![A]);
/// ```
pub fn condensation<N, E, Ty, Ix>(
    g: Graph<N, E, Ty, Ix>,
    make_acyclic: bool,
) -> Graph<Vec<N>, E, Ty, Ix>
where
    Ty: EdgeType,
    Ix: IndexType,
{
    let sccs = kosaraju_scc(&g);
    let mut condensed: Graph<Vec<N>, E, Ty, Ix> = Graph::with_capacity(sccs.len(), g.edge_count());

    // Build a map from old indices to new ones.
    let mut node_map = vec![NodeIndex::end(); g.node_count()];
    for comp in sccs {
        let new_nix = condensed.add_node(Vec::new());
        for nix in comp {
            node_map[nix.index()] = new_nix;
        }
    }

    // Consume nodes and edges of the old graph and insert them into the new one.
    let (nodes, edges) = g.into_nodes_edges();
    for (nix, node) in nodes.into_iter().enumerate() {
        condensed[node_map[nix]].push(node.weight);
    }
    for edge in edges {
        let source = node_map[edge.source().index()];
        let target = node_map[edge.target().index()];
        if make_acyclic {
            if source != target {
                condensed.update_edge(source, target, edge.weight);
            }
        } else {
            condensed.add_edge(source, target, edge.weight);
        }
    }
    condensed
}

/// An algorithm error: a cycle was found in the graph.
#[derive(Clone, Debug, PartialEq)]
pub struct Cycle<N>(pub(crate) N);

impl<N> Cycle<N> {
    /// Return a node id that participates in the cycle
    pub fn node_id(&self) -> N
    where
        N: Copy,
    {
        self.0
    }
}

/// An algorithm error: a cycle of negative weights was found in the graph.
#[derive(Clone, Debug, PartialEq)]
pub struct NegativeCycle(pub ());

/// Return `true` if the graph is bipartite. A graph is bipartite if its nodes can be divided into
/// two disjoint and indepedent sets U and V such that every edge connects U to one in V. This
/// algorithm implements 2-coloring algorithm based on the BFS algorithm.
///
/// Always treats the input graph as if undirected.
pub fn is_bipartite_undirected<G, N, VM>(g: G, start: N) -> bool
where
    G: GraphRef + Visitable<NodeId = N, Map = VM> + IntoNeighbors<NodeId = N>,
    N: Copy + PartialEq + std::fmt::Debug,
    VM: VisitMap<N>,
{
    let mut red = g.visit_map();
    red.visit(start);
    let mut blue = g.visit_map();

    let mut stack = ::std::collections::VecDeque::new();
    stack.push_front(start);

    while let Some(node) = stack.pop_front() {
        let is_red = red.is_visited(&node);
        let is_blue = blue.is_visited(&node);

        assert!(is_red ^ is_blue);

        for neighbour in g.neighbors(node) {
            let is_neigbour_red = red.is_visited(&neighbour);
            let is_neigbour_blue = blue.is_visited(&neighbour);

            if (is_red && is_neigbour_red) || (is_blue && is_neigbour_blue) {
                return false;
            }

            if !is_neigbour_red && !is_neigbour_blue {
                //hasn't been visited yet

                match (is_red, is_blue) {
                    (true, false) => {
                        blue.visit(neighbour);
                    }
                    (false, true) => {
                        red.visit(neighbour);
                    }
                    (_, _) => {
                        panic!("Invariant doesn't hold");
                    }
                }

                stack.push_back(neighbour);
            }
        }
    }

    true
}

use std::fmt::Debug;
use std::ops::Add;

/// Associated data that can be used for measures (such as length).
pub trait Measure: Debug + PartialOrd + Add<Self, Output = Self> + Default + Clone {}

impl<M> Measure for M where M: Debug + PartialOrd + Add<M, Output = M> + Default + Clone {}

/// A floating-point measure.
pub trait FloatMeasure: Measure + Copy {
    fn zero() -> Self;
    fn infinite() -> Self;
}

impl FloatMeasure for f32 {
    fn zero() -> Self {
        0.
    }
    fn infinite() -> Self {
        1. / 0.
    }
}

impl FloatMeasure for f64 {
    fn zero() -> Self {
        0.
    }
    fn infinite() -> Self {
        1. / 0.
    }
}

pub trait BoundedMeasure: Measure + std::ops::Sub<Self, Output = Self> {
    fn min() -> Self;
    fn max() -> Self;
    fn overflowing_add(self, rhs: Self) -> (Self, bool);
}

macro_rules! impl_bounded_measure_integer(
    ( $( $t:ident ),* ) => {
        $(
            impl BoundedMeasure for $t {
                fn min() -> Self {
                    $t::MIN
                }

                fn max() -> Self {
                    $t::MAX
                }

                fn overflowing_add(self, rhs: Self) -> (Self, bool) {
                    self.overflowing_add(rhs)
                }
            }
        )*
    };
);

impl_bounded_measure_integer!(u8, u16, u32, u64, u128, usize, i8, i16, i32, i64, i128, isize);

macro_rules! impl_bounded_measure_float(
    ( $( $t:ident ),* ) => {
        $(
            impl BoundedMeasure for $t {
                fn min() -> Self {
                    $t::MIN
                }

                fn max() -> Self {
                    $t::MAX
                }

                fn overflowing_add(self, rhs: Self) -> (Self, bool) {
                    // for an overflow: a + b > max: both values need to be positive and a > max - b must be satisfied
                    let overflow = self > Self::default() && rhs > Self::default() && self > $t::MAX - rhs;

                    // for an underflow: a + b < min: overflow can not happen and both values must be negative and a < min - b must be satisfied
                    let underflow = !overflow && self < Self::default() && rhs < Self::default() && self < $t::MIN - rhs;

                    (self + rhs, overflow || underflow)
                }
            }
        )*
    };
);

impl_bounded_measure_float!(f32, f64);

/// A floating-point measure that can be computed from `usize`
/// and with a default measure of proximity.  
pub trait UnitMeasure:
    Measure
    + std::ops::Sub<Self, Output = Self>
    + std::ops::Mul<Self, Output = Self>
    + std::ops::Div<Self, Output = Self>
    + std::iter::Sum
{
    fn zero() -> Self;
    fn one() -> Self;
    fn from_usize(nb: usize) -> Self;
    fn default_tol() -> Self;
}

macro_rules! impl_unit_measure(
    ( $( $t:ident ),* )=> {
        $(
            impl UnitMeasure for $t {
                fn zero() -> Self {
                    0 as $t
                }
                fn one() -> Self {
                    1 as $t
                }

                fn from_usize(nb: usize) -> Self {
                    nb as $t
                }

                fn default_tol() -> Self {
                    1e-6 as $t
                }

            }

        )*
    }
);
impl_unit_measure!(f32, f64);

/// Some measure of positive numbers, assuming positive
/// float-pointing numbers
pub trait PositiveMeasure: Measure + Copy {
    fn zero() -> Self;
    fn max() -> Self;
}

macro_rules! impl_positive_measure(
    ( $( $t:ident ),* )=> {
        $(
            impl PositiveMeasure for $t {
                fn zero() -> Self {
                    0 as $t
                }
                fn max() -> Self {
                    $t::MAX
                }
            }

        )*
    }
);

impl_positive_measure!(u8, u16, u32, u64, u128, usize, f32, f64);<|MERGE_RESOLUTION|>--- conflicted
+++ resolved
@@ -7,11 +7,8 @@
 pub mod articulation_points;
 pub mod astar;
 pub mod bellman_ford;
-<<<<<<< HEAD
+pub mod coloring;
 pub mod connectivity;
-=======
-pub mod coloring;
->>>>>>> a49bc406
 pub mod dijkstra;
 pub mod dominators;
 pub mod feedback_arc_set;
@@ -49,12 +46,8 @@
     subgraph_isomorphisms_iter,
 };
 pub use k_shortest_path::k_shortest_path;
-<<<<<<< HEAD
 pub use matching::{greedy_matching, maximum_bipartite_matching, maximum_matching, Matching};
 pub use maximum_flow::{dinics, ford_fulkerson};
-=======
-pub use matching::{greedy_matching, maximum_matching, Matching};
->>>>>>> a49bc406
 pub use min_spanning_tree::{min_spanning_tree, min_spanning_tree_prim};
 pub use page_rank::page_rank;
 pub use simple_paths::all_simple_paths;
