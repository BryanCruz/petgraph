#![feature(test)]

extern crate petgraph;
extern crate test;

use std::{fs::File, io::Read};

use test::Bencher;

#[allow(dead_code)]
mod common;
use common::{digraph, ungraph};

use petgraph::{
    algo::{min_spanning_tree, min_spanning_tree_prim},
<<<<<<< HEAD
    graph6::FromGraph6,
=======
>>>>>>> a49bc406
    visit::{Data, IntoEdgeReferences, IntoEdges, IntoNodeReferences, NodeIndexable},
    Graph, Undirected,
};

#[bench]
fn min_spanning_tree_kruskal_praust_undir_bench(bench: &mut Bencher) {
    let a = ungraph().praust_a();
    let b = ungraph().praust_b();

    bench.iter(|| (iterate_mst_kruskal(&a), iterate_mst_kruskal(&b)));
}

#[bench]
fn min_spanning_tree_kruskal_praust_dir_bench(bench: &mut Bencher) {
    let a = digraph().praust_a();
    let b = digraph().praust_b();

    bench.iter(|| (iterate_mst_kruskal(&a), iterate_mst_kruskal(&b)));
}

#[bench]
fn min_spanning_tree_kruskal_full_undir_bench(bench: &mut Bencher) {
    let a = ungraph().full_a();
    let b = ungraph().full_b();

    bench.iter(|| (iterate_mst_kruskal(&a), iterate_mst_kruskal(&b)));
}

#[bench]
fn min_spanning_tree_kruskal_full_dir_bench(bench: &mut Bencher) {
    let a = digraph().full_a();
    let b = digraph().full_b();

    bench.iter(|| (iterate_mst_kruskal(&a), iterate_mst_kruskal(&b)));
}

#[bench]
fn min_spanning_tree_kruskal_petersen_undir_bench(bench: &mut Bencher) {
    let a = ungraph().petersen_a();
    let b = ungraph().petersen_b();

    bench.iter(|| (iterate_mst_kruskal(&a), iterate_mst_kruskal(&b)));
}

#[bench]
fn min_spanning_tree_kruskal_petersen_dir_bench(bench: &mut Bencher) {
    let a = digraph().petersen_a();
    let b = digraph().petersen_b();

    bench.iter(|| (iterate_mst_kruskal(&a), iterate_mst_kruskal(&b)));
}

#[bench]
<<<<<<< HEAD
fn min_spanning_tree_kruskal_2000n(bench: &mut Bencher) {
    let g = graph_from_graph6_file("tests/res/graph_2000n.g6");
    bench.iter(|| iterate_mst_kruskal(&g));
}

#[bench]
fn min_spanning_tree_kruskal_6000n(bench: &mut Bencher) {
    let g = graph_from_graph6_file("tests/res/graph_6000n.g6");
    bench.iter(|| iterate_mst_kruskal(&g));
}

#[bench]
=======
>>>>>>> a49bc406
fn min_spanning_tree_prim_praust_undir_bench(bench: &mut Bencher) {
    let a = ungraph().praust_a();
    let b = ungraph().praust_b();

    bench.iter(|| (iterate_mst_prim(&a), iterate_mst_prim(&b)));
}

#[bench]
fn min_spanning_tree_prim_full_undir_bench(bench: &mut Bencher) {
    let a = ungraph().full_a();
    let b = ungraph().full_b();

    bench.iter(|| (iterate_mst_prim(&a), iterate_mst_prim(&b)));
}

#[bench]
fn min_spanning_tree_prim_petersen_undir_bench(bench: &mut Bencher) {
    let a: Graph<(), (), Undirected> = ungraph().petersen_a();
    let b = ungraph().petersen_b();

    bench.iter(|| (iterate_mst_prim(&a), iterate_mst_prim(&b)));
}

<<<<<<< HEAD
#[bench]
fn min_spanning_tree_prim_2000n(bench: &mut Bencher) {
    let g = graph_from_graph6_file("tests/res/graph_2000n.g6");
    bench.iter(|| iterate_mst_prim(&g));
}

#[bench]
fn min_spanning_tree_prim_6000n(bench: &mut Bencher) {
    let g = graph_from_graph6_file("tests/res/graph_6000n.g6");
    bench.iter(|| iterate_mst_prim(&g));
}

=======
>>>>>>> a49bc406
fn iterate_mst_kruskal<G>(g: G)
where
    G: Data + IntoEdges + IntoNodeReferences + IntoEdgeReferences + NodeIndexable,
    G::NodeWeight: Clone,
    G::EdgeWeight: Clone + PartialOrd,
{
    for e in min_spanning_tree(g) {
        std::hint::black_box(e);
    }
}
fn iterate_mst_prim<G>(g: G)
where
    G: Data + IntoEdges + IntoNodeReferences + IntoEdgeReferences + NodeIndexable,
    G::NodeWeight: Clone,
    G::EdgeWeight: Clone + PartialOrd,
{
    for e in min_spanning_tree_prim(g) {
        std::hint::black_box(e);
    }
<<<<<<< HEAD
}

/// Parse a file in graph6 format into an undirected graph
fn graph_from_graph6_file(path: &str) -> Graph<(), (), Undirected, u32> {
    let mut f = File::open(path).expect("file not found");
    let mut contents = String::new();
    f.read_to_string(&mut contents)
        .expect("failed to read from file");
    Graph::from_graph6_string(contents)
=======
>>>>>>> a49bc406
}<|MERGE_RESOLUTION|>--- conflicted
+++ resolved
@@ -3,20 +3,14 @@
 extern crate petgraph;
 extern crate test;
 
-use std::{fs::File, io::Read};
-
 use test::Bencher;
 
 #[allow(dead_code)]
 mod common;
-use common::{digraph, ungraph};
+use common::{digraph, ungraph, ungraph_from_graph6_file};
 
 use petgraph::{
     algo::{min_spanning_tree, min_spanning_tree_prim},
-<<<<<<< HEAD
-    graph6::FromGraph6,
-=======
->>>>>>> a49bc406
     visit::{Data, IntoEdgeReferences, IntoEdges, IntoNodeReferences, NodeIndexable},
     Graph, Undirected,
 };
@@ -70,21 +64,18 @@
 }
 
 #[bench]
-<<<<<<< HEAD
 fn min_spanning_tree_kruskal_2000n(bench: &mut Bencher) {
-    let g = graph_from_graph6_file("tests/res/graph_2000n.g6");
+    let g = ungraph_from_graph6_file("tests/res/graph_2000n.g6");
     bench.iter(|| iterate_mst_kruskal(&g));
 }
 
 #[bench]
 fn min_spanning_tree_kruskal_6000n(bench: &mut Bencher) {
-    let g = graph_from_graph6_file("tests/res/graph_6000n.g6");
+    let g = ungraph_from_graph6_file("tests/res/graph_6000n.g6");
     bench.iter(|| iterate_mst_kruskal(&g));
 }
 
 #[bench]
-=======
->>>>>>> a49bc406
 fn min_spanning_tree_prim_praust_undir_bench(bench: &mut Bencher) {
     let a = ungraph().praust_a();
     let b = ungraph().praust_b();
@@ -108,21 +99,18 @@
     bench.iter(|| (iterate_mst_prim(&a), iterate_mst_prim(&b)));
 }
 
-<<<<<<< HEAD
 #[bench]
 fn min_spanning_tree_prim_2000n(bench: &mut Bencher) {
-    let g = graph_from_graph6_file("tests/res/graph_2000n.g6");
+    let g = ungraph_from_graph6_file("tests/res/graph_2000n.g6");
     bench.iter(|| iterate_mst_prim(&g));
 }
 
 #[bench]
 fn min_spanning_tree_prim_6000n(bench: &mut Bencher) {
-    let g = graph_from_graph6_file("tests/res/graph_6000n.g6");
+    let g = ungraph_from_graph6_file("tests/res/graph_6000n.g6");
     bench.iter(|| iterate_mst_prim(&g));
 }
 
-=======
->>>>>>> a49bc406
 fn iterate_mst_kruskal<G>(g: G)
 where
     G: Data + IntoEdges + IntoNodeReferences + IntoEdgeReferences + NodeIndexable,
@@ -133,6 +121,7 @@
         std::hint::black_box(e);
     }
 }
+
 fn iterate_mst_prim<G>(g: G)
 where
     G: Data + IntoEdges + IntoNodeReferences + IntoEdgeReferences + NodeIndexable,
@@ -142,16 +131,4 @@
     for e in min_spanning_tree_prim(g) {
         std::hint::black_box(e);
     }
-<<<<<<< HEAD
-}
-
-/// Parse a file in graph6 format into an undirected graph
-fn graph_from_graph6_file(path: &str) -> Graph<(), (), Undirected, u32> {
-    let mut f = File::open(path).expect("file not found");
-    let mut contents = String::new();
-    f.read_to_string(&mut contents)
-        .expect("failed to read from file");
-    Graph::from_graph6_string(contents)
-=======
->>>>>>> a49bc406
 }